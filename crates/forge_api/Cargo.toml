[package]
name = "forge_api"
version = "0.1.0"
edition = "2021"

[dependencies]
<<<<<<< HEAD
anyhow = "1.0.95"
async-trait = "0.1.86"
forge_domain = { path = "../forge_domain" }
forge_stream = { path = "../forge_stream" }
forge_app = { path = "../forge_app" }
forge_walker = { path = "../forge_walker" }
forge_infra = { path = "../forge_infra" }
forge_snaps = { path = "../forge_snaps" }
serde_yaml = "0.9.34"
serde_json = { version = "1.0" }
=======
anyhow.workspace = true
async-trait.workspace = true
forge_domain.workspace = true
forge_stream.workspace = true
forge_app.workspace = true
forge_walker.workspace = true
forge_infra.workspace = true
serde_yaml.workspace = true
serde_json.workspace = true
>>>>>>> 4e647db9

[dev-dependencies]
tempfile.workspace = true
tokio = { workspace = true }
insta.workspace = true
serde.workspace = true<|MERGE_RESOLUTION|>--- conflicted
+++ resolved
@@ -4,18 +4,6 @@
 edition = "2021"
 
 [dependencies]
-<<<<<<< HEAD
-anyhow = "1.0.95"
-async-trait = "0.1.86"
-forge_domain = { path = "../forge_domain" }
-forge_stream = { path = "../forge_stream" }
-forge_app = { path = "../forge_app" }
-forge_walker = { path = "../forge_walker" }
-forge_infra = { path = "../forge_infra" }
-forge_snaps = { path = "../forge_snaps" }
-serde_yaml = "0.9.34"
-serde_json = { version = "1.0" }
-=======
 anyhow.workspace = true
 async-trait.workspace = true
 forge_domain.workspace = true
@@ -23,9 +11,9 @@
 forge_app.workspace = true
 forge_walker.workspace = true
 forge_infra.workspace = true
+forge_snaps.workspace = true
 serde_yaml.workspace = true
 serde_json.workspace = true
->>>>>>> 4e647db9
 
 [dev-dependencies]
 tempfile.workspace = true
