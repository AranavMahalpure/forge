--- conflicted
+++ resolved
@@ -5,14 +5,8 @@
     schema_without_meta, ChatRequest, ChatResponse, Context, ContextMessage, ProviderService,
     ResultStream, ToolCall, ToolCallFull, ToolChoice, ToolDefinition,
 };
-<<<<<<< HEAD
-use handlebars::Handlebars;
-use schemars::JsonSchema;
-use serde::{Deserialize, Serialize};
-=======
 use schemars::{schema_for, JsonSchema};
 use serde::Deserialize;
->>>>>>> 6b14a378
 use tokio_stream::wrappers::ReceiverStream;
 use tokio_stream::StreamExt;
 
@@ -80,11 +74,7 @@
 
 #[derive(JsonSchema, Deserialize, Debug)]
 struct Title {
-<<<<<<< HEAD
-    /// The generated title text Should be clear, concise and technically
-=======
     /// The generated title text should be clear, concise and technically
->>>>>>> 6b14a378
     /// accurate
     text: String,
 }
