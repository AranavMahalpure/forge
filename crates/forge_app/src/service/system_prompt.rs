use std::sync::Arc;

use anyhow::Result;
<<<<<<< HEAD
use forge_domain::{Environment, LearningRepository, ModelId, ProviderService, ToolService};
=======
use forge_domain::{Environment, ModelId, ProviderService};
>>>>>>> 0e50dc48
use handlebars::Handlebars;
use serde::Serialize;
use tracing::debug;

use super::tool_service::ToolService;
use super::Service;

// Number of recent learnings to show in the prompt
const RECENT_LEARNING_COUNT: usize = 5;

#[async_trait::async_trait]
pub trait SystemPromptService: Send + Sync {
    async fn get_system_prompt(&self, model: &ModelId) -> Result<String>;
}

impl Service {
    pub fn system_prompt(
        env: Environment,
        tool: Arc<dyn ToolService>,
        provider: Arc<dyn ProviderService>,
        learning_repository: Arc<dyn LearningRepository>,
    ) -> impl SystemPromptService {
        Live::new(env, tool, provider, learning_repository)
    }
}

#[derive(Clone, Serialize)]
struct Context {
    env: Environment,
    tool_information: String,
    tool_supported: bool,
    learnings: Option<Vec<String>>,
}

#[derive(Clone)]
struct Live {
    env: Environment,
    tool: Arc<dyn ToolService>,
    provider: Arc<dyn ProviderService>,
    learning_repository: Arc<dyn LearningRepository>,
}

impl Live {
    pub fn new(
        env: Environment,
        tool: Arc<dyn ToolService>,
        provider: Arc<dyn ProviderService>,
        learning_repository: Arc<dyn LearningRepository>,
    ) -> Self {
        Self { env, tool, provider, learning_repository }
    }
}

#[async_trait::async_trait]
impl SystemPromptService for Live {
    async fn get_system_prompt(&self, model: &ModelId) -> Result<String> {
        let template = include_str!("../prompts/coding/system.md");

        let mut hb = Handlebars::new();
        hb.set_strict_mode(true);
        hb.register_escape_fn(|str| str.to_string());

        let tool_supported = self.provider.parameters(model).await?.tool_supported;
        debug!("Tool support for {}: {}", model.as_str(), tool_supported);

        let learnings = self
            .learning_repository
            .recent_learnings(&self.env.cwd, RECENT_LEARNING_COUNT)
            .await
            .ok()
            .and_then(|recent_learnings| {
                recent_learnings
                    .into_iter()
                    .flat_map(|l| l.learnings)
                    .collect::<Vec<_>>()
                    .into()
            });

        let ctx = Context {
            env: self.env.clone(),
            tool_information: self.tool.usage_prompt(),
            tool_supported,
            learnings,
        };

        Ok(hb.render_template(template, &ctx)?)
    }
}

#[cfg(test)]
mod tests {
    use forge_domain::{Learning, Parameters};
    use insta::assert_snapshot;

    use super::*;
    use crate::service::tests::TestProvider;
    use crate::tests::TestLearningStorage;

    fn test_env() -> Environment {
        Environment {
            os: "linux".to_string(),
            cwd: "/home/user/project".to_string(),
            shell: "/bin/bash".to_string(),
            home: Some("/home/user".to_string()),
            files: vec!["file1.txt".to_string(), "file2.txt".to_string()],
            api_key: "test".to_string(),
            large_model_id: "open-ai/gpt-4o".to_string(),
            small_model_id: "open-ai/gpt-4o-mini".to_string(),
        }
    }

    #[tokio::test]
    async fn test_tool_supported() {
        let env = test_env();
<<<<<<< HEAD
        let learning_repository = Arc::new(TestLearningStorage::in_memory().unwrap());
        let tools = Arc::new(forge_tool::Service::tool_service(
            env.cwd.clone(),
            learning_repository.clone(),
        ));
=======
        let tools = Arc::new(Service::tool_service());
>>>>>>> 0e50dc48
        let provider = Arc::new(
            TestProvider::default().parameters(vec![(ModelId::default(), Parameters::new(true))]),
        );
        let prompt = Live::new(env, tools, provider, learning_repository)
            .get_system_prompt(&ModelId::default())
            .await
            .unwrap();
        assert_snapshot!(prompt);
    }

    #[tokio::test]
    async fn test_tool_unsupported() {
        let env = test_env();
<<<<<<< HEAD
        let learning_repository = Arc::new(TestLearningStorage::in_memory().unwrap());
        let tools = Arc::new(forge_tool::Service::tool_service(
            env.cwd.clone(),
            learning_repository.clone(),
        ));
=======
        let tools = Arc::new(Service::tool_service());
>>>>>>> 0e50dc48
        let provider = Arc::new(
            TestProvider::default().parameters(vec![(ModelId::default(), Parameters::new(false))]),
        );
        let prompt = Live::new(env, tools, provider, learning_repository)
            .get_system_prompt(&ModelId::default())
            .await
            .unwrap();
        assert_snapshot!(prompt);
    }

    #[tokio::test]
    async fn test_render_recent_learnings_when_present() {
        let env = test_env();
        let learning_repository = Arc::new(TestLearningStorage::in_memory().unwrap());

        learning_repository
            .save(Learning::new(
                env.cwd.clone(),
                vec!["Always write unit tests to ensure the correctness.".to_string(),
                 "Once the task is complete, run tests to ensure the changes are correctly integrated.".to_string()],
            ))
            .await
            .unwrap();

        learning_repository
            .save(Learning::new(
                env.cwd.clone(),
                vec!["Avoid Hardcoding things in the code.".to_string()],
            ))
            .await
            .unwrap();

        let tools = Arc::new(forge_tool::Service::tool_service(
            env.cwd.clone(),
            learning_repository.clone(),
        ));
        let provider = Arc::new(
            TestProvider::default().parameters(vec![(ModelId::default(), Parameters::new(true))]),
        );

        let prompt = Live::new(env, tools, provider, learning_repository)
            .get_system_prompt(&ModelId::default())
            .await
            .unwrap();
        insta::assert_snapshot!(prompt);
    }
}<|MERGE_RESOLUTION|>--- conflicted
+++ resolved
@@ -1,11 +1,7 @@
 use std::sync::Arc;
 
 use anyhow::Result;
-<<<<<<< HEAD
 use forge_domain::{Environment, LearningRepository, ModelId, ProviderService, ToolService};
-=======
-use forge_domain::{Environment, ModelId, ProviderService};
->>>>>>> 0e50dc48
 use handlebars::Handlebars;
 use serde::Serialize;
 use tracing::debug;
@@ -120,15 +116,11 @@
     #[tokio::test]
     async fn test_tool_supported() {
         let env = test_env();
-<<<<<<< HEAD
         let learning_repository = Arc::new(TestLearningStorage::in_memory().unwrap());
         let tools = Arc::new(forge_tool::Service::tool_service(
             env.cwd.clone(),
             learning_repository.clone(),
         ));
-=======
-        let tools = Arc::new(Service::tool_service());
->>>>>>> 0e50dc48
         let provider = Arc::new(
             TestProvider::default().parameters(vec![(ModelId::default(), Parameters::new(true))]),
         );
@@ -142,15 +134,11 @@
     #[tokio::test]
     async fn test_tool_unsupported() {
         let env = test_env();
-<<<<<<< HEAD
         let learning_repository = Arc::new(TestLearningStorage::in_memory().unwrap());
         let tools = Arc::new(forge_tool::Service::tool_service(
             env.cwd.clone(),
             learning_repository.clone(),
         ));
-=======
-        let tools = Arc::new(Service::tool_service());
->>>>>>> 0e50dc48
         let provider = Arc::new(
             TestProvider::default().parameters(vec![(ModelId::default(), Parameters::new(false))]),
         );
