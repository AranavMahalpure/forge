use std::sync::Arc;

use anyhow::Result;
use forge_domain::{
    BoxStreamExt, ChatRequest, ChatResponse, Context, ContextMessage, ProviderService,
    ResultStream, ToolCall, ToolCallFull, ToolResult, ToolService,
};
use futures::StreamExt;
use tracing::debug;

use super::{PromptService, Service};
use crate::mpsc_stream::MpscStream;

#[async_trait::async_trait]
pub trait ChatService: Send + Sync {
    async fn chat(
        &self,
        prompt: ChatRequest,
        context: Context,
    ) -> ResultStream<ChatResponse, anyhow::Error>;
}

impl Service {
    pub fn chat_service(
        provider: Arc<dyn ProviderService>,
        system_prompt: Arc<dyn PromptService>,
        tool: Arc<dyn ToolService>,
        user_prompt: Arc<dyn PromptService>,
    ) -> impl ChatService {
        Live::new(provider, system_prompt, tool, user_prompt)
    }
}

#[derive(Clone)]
struct Live {
    provider: Arc<dyn ProviderService>,
    system_prompt: Arc<dyn PromptService>,
    tool: Arc<dyn ToolService>,
    user_prompt: Arc<dyn PromptService>,
}

/// mapping of tool call request to it's result.
struct ToolCallEntry {
    request: ToolCallFull,
    response: ToolResult,
}

impl Live {
    fn new(
        provider: Arc<dyn ProviderService>,
        system_prompt: Arc<dyn PromptService>,
        tool: Arc<dyn ToolService>,
        user_prompt: Arc<dyn PromptService>,
    ) -> Self {
        Self { provider, system_prompt, tool, user_prompt }
    }

    /// Executes the chat workflow until the task is complete.
    async fn chat_workflow(
        &self,
        mut context: Context,
        tx: tokio::sync::mpsc::Sender<Result<ChatResponse>>,
        chat: ChatRequest,
    ) -> Result<()> {
        loop {
            let mut assistant_message_content = String::new();

            let mut tool_call_entry = Vec::new();

            let mut response = self.provider.chat(&chat.model, context.clone()).await?;

            let tool_supported = self.provider.parameters(&chat.model).await?.tool_supported;
            response = if !tool_supported {
                Box::pin(response.collect_tool_call_xml_content())
            } else {
                Box::pin(response.collect_tool_call_parts())
            };
            let mut is_first_tool_part = true;
            while let Some(chunk) = response.next().await {
                let message = chunk?;

                if let Some(ref content) = message.content {
                    if !content.is_empty() {
                        assistant_message_content.push_str(content.as_str());
                        tx.send(Ok(ChatResponse::Text(content.as_str().to_string())))
                            .await
                            .unwrap();
                    }
                }
                if !message.tool_call.is_empty() {
                    if let Some(ToolCall::Part(tool_part)) = message.tool_call.first() {
                        // Send tool call detection on first part
                        if is_first_tool_part {
                            is_first_tool_part = false;
                            if let Some(tool_name) = &tool_part.name {
                                tx.send(Ok(ChatResponse::ToolCallDetected(tool_name.clone())))
                                    .await
                                    .unwrap();
                            }
                        }
                        tx.send(Ok(ChatResponse::ToolCallArgPart(
                            tool_part.arguments_part.clone(),
                        )))
                        .await
                        .unwrap();
                    }
                    for tool_call in message.tool_call.iter() {
                        if let ToolCall::Full(tool_call_full) = tool_call {
                            tx.send(Ok(ChatResponse::ToolCallStart(tool_call_full.clone())))
                                .await
                                .unwrap();
                            let tool_result = self.tool.call(tool_call_full.clone()).await;
                            tool_call_entry.push(ToolCallEntry {
                                request: tool_call_full.clone(),
                                response: tool_result.clone(),
                            });
                            // send the tool use end message.
                            tx.send(Ok(ChatResponse::ToolCallEnd(tool_result)))
                                .await
                                .unwrap();
                        }
                    }
                }

                if let Some(reason) = &message.finish_reason {
                    tx.send(Ok(ChatResponse::FinishReason(reason.clone())))
                        .await
                        .unwrap();
                }

                if let Some(usage) = &message.usage {
                    tx.send(Ok(ChatResponse::Usage(usage.clone())))
                        .await
                        .unwrap();
                }
            }

            let tool_call_requests = tool_call_entry
                .iter()
                .map(|t| t.request.clone())
                .collect::<Vec<_>>();
            let message = ContextMessage::assistant(
                assistant_message_content.clone(),
                Some(tool_call_requests),
            );
            debug!("Assistant Message: {:#?}", message);
            context = context.add_message(message);

            tx.send(Ok(ChatResponse::ModifyContext(context.clone())))
                .await
                .unwrap();

            let tool_call_results = tool_call_entry
                .into_iter()
                .map(|t| t.response)
                .collect::<Vec<_>>();
            if !tool_call_results.is_empty() {
                context = context.extend_messages(
                    tool_call_results
                        .into_iter()
                        .map(ContextMessage::ToolMessage)
                        .collect(),
                );
                tx.send(Ok(ChatResponse::ModifyContext(context.clone())))
                    .await
                    .unwrap();
            } else {
                break Ok(());
            }
        }
    }
}

#[async_trait::async_trait]
impl ChatService for Live {
    async fn chat(
        &self,
        chat: forge_domain::ChatRequest,
        context: Context,
    ) -> ResultStream<ChatResponse, anyhow::Error> {
        let system_prompt = self.system_prompt.get(&chat).await?;
        debug!("System Prompt: {}", system_prompt);
        let user_prompt = self.user_prompt.get(&chat).await?;
<<<<<<< HEAD

        let tool_supported = self.provider.parameters(&chat.model).await?.tool_supported;

        let request = if !tool_supported {
            request
                .set_system_message(system_prompt)
                .add_message(ContextMessage::user(user_prompt))
        } else {
            request
                .set_system_message(system_prompt)
                .add_message(ContextMessage::user(user_prompt))
                .tools(self.tool.list())
        };
=======
        debug!("User Prompt: {}", user_prompt);
        let context = context
            .set_system_message(system_prompt)
            .add_message(ContextMessage::user(user_prompt))
            .tools(self.tool.list());
>>>>>>> b662a934

        debug!("Tools: {:?}", self.tool.list());

        let that = self.clone();

        Ok(Box::pin(MpscStream::spawn(move |tx| async move {
            // TODO: simplify this match.
            match that.chat_workflow(context, tx.clone(), chat.clone()).await {
                Ok(_) => {}
                Err(e) => {
                    tx.send(Err(e)).await.unwrap();
                }
            };

            tx.send(Ok(ChatResponse::Complete)).await.unwrap();
        })))
    }
}

#[cfg(test)]
mod tests {
    use std::sync::{Arc, Mutex};
    use std::vec;

    use derive_setters::Setters;
    use forge_domain::{
        ChatCompletionMessage, ChatResponse, Content, Context, ContextMessage, ConversationId,
        FinishReason, ModelId, ToolCallFull, ToolCallId, ToolCallPart, ToolDefinition, ToolName,
        ToolResult, ToolService,
    };
    use pretty_assertions::assert_eq;
    use serde_json::{json, Value};
    use tokio::time::Duration;
    use tokio_stream::StreamExt;

    use super::{ChatRequest, ChatService, Live};
    use crate::service::test::{TestPrompt, TestProvider};

    struct TestToolService {
        result: Mutex<Vec<Value>>,
        tool_definitions: Vec<ToolDefinition>,
        usage_prompt: String,
    }

    impl TestToolService {
        pub fn new(mut result: Vec<Value>) -> Self {
            // Reversing so that we can pop the values in the order they were added.
            result.reverse();
            Self {
                result: Mutex::new(result),
                tool_definitions: vec![],
                usage_prompt: "".to_string(),
            }
        }
    }

    #[async_trait::async_trait]
    impl ToolService for TestToolService {
        async fn call(&self, call: ToolCallFull) -> ToolResult {
            let mut result = self.result.lock().unwrap();

            if let Some(value) = result.pop() {
                ToolResult::from(call).success(value.to_string())
            } else {
                ToolResult::from(call)
                    .failure(json!({"error": "No tool call is available"}).to_string())
            }
        }

        fn list(&self) -> Vec<ToolDefinition> {
            self.tool_definitions.clone()
        }

        fn usage_prompt(&self) -> String {
            self.usage_prompt.clone()
        }
    }

    #[derive(Default, Setters)]
    #[setters(into, strip_option)]
    struct Fixture {
        tools: Vec<Value>,
        assistant_responses: Vec<Vec<ChatCompletionMessage>>,
        system_prompt: String,
    }

    // This is a helper struct to hold the services required to run or validate
    // tests
    struct Service {
        chat: Live,
        provider: Arc<TestProvider>,
    }

    impl Fixture {
        pub fn services(&self) -> Service {
            let provider =
                Arc::new(TestProvider::default().with_messages(self.assistant_responses.clone()));
            let system_prompt = Arc::new(TestPrompt::new(self.system_prompt.clone()));
            let tool = Arc::new(TestToolService::new(self.tools.clone()));
            let user_prompt = Arc::new(TestPrompt::default());
            let chat = Live::new(
                provider.clone(),
                system_prompt.clone(),
                tool.clone(),
                user_prompt.clone(),
            );
            Service { chat, provider }
        }

        pub async fn run(&self, request: ChatRequest) -> TestResult {
            let provider =
                Arc::new(TestProvider::default().with_messages(self.assistant_responses.clone()));
            let system_prompt_message = if self.system_prompt.is_empty() {
                "Do everything that the user says"
            } else {
                self.system_prompt.as_str()
            };
            let system_prompt = Arc::new(TestPrompt::new(system_prompt_message));
            let tool = Arc::new(TestToolService::new(self.tools.clone()));
            let user_prompt = Arc::new(TestPrompt::default());
            let chat = Live::new(
                provider.clone(),
                system_prompt.clone(),
                tool.clone(),
                user_prompt.clone(),
            );

            let messages = chat
                .chat(request, Context::default())
                .await
                .unwrap()
                .collect::<Vec<_>>()
                .await
                .into_iter()
                .map(|message| message.unwrap())
                .collect::<Vec<_>>();

            let llm_calls = provider.get_calls();

            TestResult { messages, llm_calls }
        }
    }

    struct TestResult {
        messages: Vec<ChatResponse>,
        llm_calls: Vec<Context>,
    }

    #[tokio::test]
    async fn test_messages() {
        let actual = Fixture::default()
            .assistant_responses(vec![vec![ChatCompletionMessage::assistant(Content::full(
                "Yes sure, tell me what you need.",
            ))]])
            .run(
                ChatRequest::new(ModelId::new("gpt-3.5-turbo"), "Hello can you help me?")
                    .conversation_id(
                        ConversationId::parse("5af97419-0277-410a-8ca6-0e2a252152c5").unwrap(),
                    ),
            )
            .await
            .messages
            .into_iter()
            .filter(|msg| !matches!(msg, ChatResponse::ModifyContext { .. }))
            .collect::<Vec<_>>();

        let expected = vec![
            ChatResponse::Text("Yes sure, tell me what you need.".to_string()),
            ChatResponse::Complete,
        ];
        assert_eq!(&actual, &expected);
    }

    #[tokio::test]
    async fn test_modify_context_count() {
        let mock_llm_responses = vec![
            // First tool call
            vec![
                ChatCompletionMessage::default()
                    .content_part("Let's use foo tool first")
                    .add_tool_call(
                        ToolCallPart::default()
                            .name(ToolName::new("foo"))
                            .arguments_part(r#"{"foo": 1,"#)
                            .call_id(ToolCallId::new("tool_call_001")),
                    ),
                ChatCompletionMessage::default()
                    .add_tool_call(ToolCallPart::default().arguments_part(r#""bar": 2}"#)),
                ChatCompletionMessage::default()
                    .content_part("")
                    .finish_reason(FinishReason::ToolCalls),
            ],
            // Second tool call
            vec![
                ChatCompletionMessage::default()
                    .content_part("Now let's use bar tool")
                    .add_tool_call(
                        ToolCallPart::default()
                            .name(ToolName::new("bar"))
                            .arguments_part(r#"{"x": 100,"#)
                            .call_id(ToolCallId::new("tool_call_002")),
                    ),
                ChatCompletionMessage::default()
                    .add_tool_call(ToolCallPart::default().arguments_part(r#""y": 200}"#)),
                ChatCompletionMessage::default()
                    .content_part("")
                    .finish_reason(FinishReason::ToolCalls),
            ],
            // Final completion message
            vec![ChatCompletionMessage::default()
                .content_part("All tools have been used successfully.")],
        ];

        let actual = Fixture::default()
            .assistant_responses(mock_llm_responses)
            .tools(vec![
                json!({"result": "foo tool called"}),
                json!({"result": "bar tool called"}),
            ])
            .run(
                ChatRequest::new(ModelId::new("gpt-3.5-turbo"), "Hello can you help me?")
                    .conversation_id(
                        ConversationId::parse("5af97419-0277-410a-8ca6-0e2a252152c5").unwrap(),
                    ),
            )
            .await
            .messages
            .into_iter()
            .filter(|msg| matches!(msg, ChatResponse::ModifyContext { .. }))
            .count();

        // Expected ModifyContext events:
        // 1. After first assistant message with foo tool_call
        // 2. After foo tool_result
        // 3. After second assistant message with bar tool_call
        // 4. After bar tool_result
        // 5. After final completion message
        assert_eq!(actual, 5);
    }

    #[tokio::test]
    async fn test_llm_calls_with_system_prompt() {
        let model_id = ModelId::new("gpt-3.5-turbo");
        let actual = Fixture::default()
            .system_prompt("Do everything that the user says")
            .run(
                ChatRequest::new(model_id.clone(), "Hello can you help me?").conversation_id(
                    ConversationId::parse("5af97419-0277-410a-8ca6-0e2a252152c5").unwrap(),
                ),
            )
            .await
            .llm_calls;

        let expected = vec![
            //
            Context::default()
                .add_message(ContextMessage::system("Do everything that the user says"))
                .add_message(ContextMessage::user("<task>Hello can you help me?</task>")),
        ];

        assert_eq!(actual, expected)
    }

    #[tokio::test]
    async fn test_messages_with_tool_call() {
        let model_id = ModelId::new("gpt-3.5-turbo");
        let mock_llm_responses = vec![
            vec![
                ChatCompletionMessage::default()
                    .content_part("Let's use foo tool")
                    .add_tool_call(
                        ToolCallPart::default()
                            .name(ToolName::new("foo"))
                            .arguments_part(r#"{"foo": 1,"#)
                            .call_id(ToolCallId::new("too_call_001")),
                    ),
                ChatCompletionMessage::default()
                    .add_tool_call(ToolCallPart::default().arguments_part(r#""bar": 2}"#)),
                // IMPORTANT: the last message has an empty string in content
                ChatCompletionMessage::default()
                    .content_part("")
                    .finish_reason(FinishReason::ToolCalls),
            ],
            vec![ChatCompletionMessage::default()
                .content_part("Task is complete, let me know if you need anything else.")],
        ];
        let actual = Fixture::default()
            .assistant_responses(mock_llm_responses)
            .tools(vec![json!({"a": 100, "b": 200})])
            .run(
                ChatRequest::new(model_id, "Hello can you help me?").conversation_id(
                    ConversationId::parse("5af97419-0277-410a-8ca6-0e2a252152c5").unwrap(),
                ),
            )
            .await
            .messages
            .into_iter()
            .filter(|msg| !matches!(msg, ChatResponse::ModifyContext { .. }))
            .collect::<Vec<_>>();

        let expected = vec![
            ChatResponse::Text("Let's use foo tool".to_string()),
            ChatResponse::ToolCallDetected(ToolName::new("foo")),
            ChatResponse::ToolCallArgPart(r#"{"foo": 1,"#.to_string()),
            ChatResponse::ToolCallArgPart(r#""bar": 2}"#.to_string()),
            ChatResponse::FinishReason(FinishReason::ToolCalls),
            ChatResponse::ToolCallStart(
                ToolCallFull::new(ToolName::new("foo"))
                    .arguments(json!({"foo": 1, "bar": 2}))
                    .call_id(ToolCallId::new("too_call_001")),
            ),
            ChatResponse::ToolCallEnd(
                ToolResult::new(ToolName::new("foo"))
                    .success(json!({"a": 100, "b": 200}).to_string())
                    .call_id(ToolCallId::new("too_call_001")),
            ),
            ChatResponse::Text(
                "Task is complete, let me know if you need anything else.".to_string(),
            ),
            ChatResponse::Complete,
        ];

        assert_eq!(&actual, &expected);
    }

    #[tokio::test]
    async fn test_modify_context_count_with_tool_call() {
        let model_id = ModelId::new("gpt-3.5-turbo");
        let mock_llm_responses = vec![
            vec![
                ChatCompletionMessage::default()
                    .content_part("Let's use foo tool")
                    .add_tool_call(
                        ToolCallPart::default()
                            .name(ToolName::new("foo"))
                            .arguments_part(r#"{"foo": 1,"#)
                            .call_id(ToolCallId::new("too_call_001")),
                    ),
                ChatCompletionMessage::default()
                    .add_tool_call(ToolCallPart::default().arguments_part(r#""bar": 2}"#)),
                ChatCompletionMessage::default()
                    .content_part("")
                    .finish_reason(FinishReason::ToolCalls),
            ],
            vec![ChatCompletionMessage::default()
                .content_part("Task is complete, let me know if you need anything else.")],
        ];
        let actual = Fixture::default()
            .assistant_responses(mock_llm_responses)
            .tools(vec![json!({"a": 100, "b": 200})])
            .run(
                ChatRequest::new(model_id, "Hello can you help me?").conversation_id(
                    ConversationId::parse("5af97419-0277-410a-8ca6-0e2a252152c5").unwrap(),
                ),
            )
            .await
            .messages
            .into_iter()
            .filter(|msg| matches!(msg, ChatResponse::ModifyContext { .. }))
            .count();

        assert_eq!(actual, 3);
    }

    #[tokio::test]
    async fn test_llm_calls_with_tool() {
        let model_id = ModelId::new("gpt-5");
        let mock_llm_responses = vec![
            vec![
                ChatCompletionMessage::default()
                    .content_part("Let's use foo tool")
                    .add_tool_call(
                        ToolCallPart::default()
                            .name(ToolName::new("foo"))
                            .arguments_part(r#"{"foo": 1,"#)
                            .call_id(ToolCallId::new("too_call_001")),
                    ),
                ChatCompletionMessage::default()
                    .content_part("")
                    .add_tool_call(ToolCallPart::default().arguments_part(r#""bar": 2}"#)),
                // IMPORTANT: the last message has an empty string in content
                ChatCompletionMessage::default()
                    .content_part("")
                    .finish_reason(FinishReason::ToolCalls),
            ],
            vec![ChatCompletionMessage::default()
                .content_part("Task is complete, let me know how can i help you!")],
        ];

        let actual = Fixture::default()
            .assistant_responses(mock_llm_responses)
            .tools(vec![json!({"a": 100, "b": 200})])
            .run(
                ChatRequest::new(model_id.clone(), "Hello can you use foo tool?").conversation_id(
                    ConversationId::parse("5af97419-0277-410a-8ca6-0e2a252152c5").unwrap(),
                ),
            )
            .await
            .llm_calls;

        let expected_llm_request_1 = Context::default()
            .set_system_message("Do everything that the user says")
            .add_message(ContextMessage::user(
                "<task>Hello can you use foo tool?</task>",
            ));

        let expected = vec![
            expected_llm_request_1.clone(),
            expected_llm_request_1
                .add_message(ContextMessage::assistant(
                    "Let's use foo tool",
                    Some(vec![ToolCallFull::new(ToolName::new("foo"))
                        .arguments(json!({"foo": 1, "bar": 2}))
                        .call_id(ToolCallId::new("too_call_001"))]),
                ))
                .add_message(ContextMessage::ToolMessage(
                    ToolResult::new(ToolName::new("foo"))
                        .success(json!({"a": 100, "b": 200}).to_string())
                        .call_id(ToolCallId::new("too_call_001")),
                )),
        ];
        assert_eq!(actual, expected);
    }

    #[tokio::test]
    async fn test_should_drop_task_when_stream_is_dropped() {
        tokio::time::pause();
        let model_id = ModelId::new("gpt-5");
        let mock_llm_responses = vec![
            vec![
                ChatCompletionMessage::default()
                    .content_part("Let's use foo tool")
                    .add_tool_call(
                        ToolCallPart::default()
                            .name(ToolName::new("foo"))
                            .arguments_part(r#"{"foo": 1,"#)
                            .call_id(ToolCallId::new("too_call_001")),
                    ),
                ChatCompletionMessage::default()
                    .content_part("")
                    .add_tool_call(ToolCallPart::default().arguments_part(r#""bar": 2}"#)),
                // IMPORTANT: the last message has an empty string in content
                ChatCompletionMessage::default()
                    .content_part("")
                    .finish_reason(FinishReason::ToolCalls),
            ],
            vec![ChatCompletionMessage::default()
                .content_part("Task is complete, let me know how can i help you!")],
        ];
        let total_messages = mock_llm_responses.len();
        let request = ChatRequest::new(model_id.clone(), "Hello can you use foo tool?")
            .conversation_id(
                ConversationId::parse("5af97419-0277-410a-8ca6-0e2a252152c5").unwrap(),
            );

        let services = Fixture::default()
            .assistant_responses(mock_llm_responses.clone())
            .tools(vec![json!({"a": 100, "b": 200})])
            .services();

        let mut stream = services
            .chat
            .chat(request, Context::default())
            .await
            .unwrap();
        if stream.next().await.is_some() {
            drop(stream);
        }
        tokio::time::advance(Duration::from_secs(35)).await;
        // we should consumed only one message from stream.
        assert_eq!(services.provider.message(), total_messages - 1);
    }

    #[tokio::test]
    async fn test_mutliple_tool_calls() {
        let model_id = ModelId::new("gpt-5");
        let mock_llm_responses = vec![
            vec![
                ChatCompletionMessage::default()
                    .content_part("Let's use tools")
                    .add_tool_call(
                        ToolCallPart::default()
                            .name(ToolName::new("foo"))
                            .arguments_part(r#"{"foo": 1,"#)
                            .call_id(ToolCallId::new("too_call_001")),
                    ),
                ChatCompletionMessage::default()
                    .add_tool_call(ToolCallPart::default().arguments_part(r#""bar": 2}"#)),
                ChatCompletionMessage::default().add_tool_call(
                    ToolCallPart::default()
                        .name(ToolName::new("bar"))
                        .arguments_part(r#"{"x": 300,"#)
                        .call_id(ToolCallId::new("too_call_002")),
                ),
                ChatCompletionMessage::default()
                    .add_tool_call(ToolCallPart::default().arguments_part(r#""y": 400}"#)),
                ChatCompletionMessage::default().finish_reason(FinishReason::ToolCalls),
            ],
            vec![ChatCompletionMessage::default()
                .content_part("Task is complete, let me know how can i help you!")],
        ];

        let actual = Fixture::default()
            .assistant_responses(mock_llm_responses)
            .tools(vec![
                json!({"a": 100, "b": 200}),
                json!({"x": 300, "y": 400}),
            ])
            .run(
                ChatRequest::new(model_id.clone(), "Hello can you use tools?").conversation_id(
                    ConversationId::parse("5af97419-0277-410a-8ca6-0e2a252152c5").unwrap(),
                ),
            )
            .await;

        let expected_llm_request_1 = Context::default()
            .set_system_message("Do everything that the user says")
            .add_message(ContextMessage::user(
                "<task>Hello can you use tools?</task>",
            ));
        let expected = vec![
            expected_llm_request_1.clone(),
            expected_llm_request_1
                .add_message(ContextMessage::assistant(
                    "Let's use tools",
                    Some(vec![
                        ToolCallFull::new(ToolName::new("foo"))
                            .arguments(json!({"foo": 1, "bar": 2}))
                            .call_id(ToolCallId::new("too_call_001")),
                        ToolCallFull::new(ToolName::new("bar"))
                            .arguments(json!({"x": 300, "y": 400}))
                            .call_id(ToolCallId::new("too_call_002")),
                    ]),
                ))
                .add_message(ContextMessage::ToolMessage(
                    ToolResult::new(ToolName::new("foo"))
                        .success(json!({"a": 100, "b": 200}).to_string())
                        .call_id(ToolCallId::new("too_call_001")),
                ))
                .add_message(ContextMessage::ToolMessage(
                    ToolResult::new(ToolName::new("bar"))
                        .success(json!({"x": 300, "y": 400}).to_string())
                        .call_id(ToolCallId::new("too_call_002")),
                )),
        ];

        assert_eq!(actual.llm_calls, expected);
    }
}<|MERGE_RESOLUTION|>--- conflicted
+++ resolved
@@ -181,27 +181,19 @@
         let system_prompt = self.system_prompt.get(&chat).await?;
         debug!("System Prompt: {}", system_prompt);
         let user_prompt = self.user_prompt.get(&chat).await?;
-<<<<<<< HEAD
 
         let tool_supported = self.provider.parameters(&chat.model).await?.tool_supported;
 
-        let request = if !tool_supported {
-            request
+        let context = if !tool_supported {
+            context
                 .set_system_message(system_prompt)
                 .add_message(ContextMessage::user(user_prompt))
         } else {
-            request
+            context
                 .set_system_message(system_prompt)
                 .add_message(ContextMessage::user(user_prompt))
                 .tools(self.tool.list())
         };
-=======
-        debug!("User Prompt: {}", user_prompt);
-        let context = context
-            .set_system_message(system_prompt)
-            .add_message(ContextMessage::user(user_prompt))
-            .tools(self.tool.list());
->>>>>>> b662a934
 
         debug!("Tools: {:?}", self.tool.list());
 
