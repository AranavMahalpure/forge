use anyhow::{Context as _, Result};
use forge_domain::ChatRequest;
use serde::Serialize;

use super::{PromptService, Service};
use crate::prompts::Prompt;

impl Service {
    pub fn user_prompt_service() -> impl PromptService {
        Live
    }
}

struct Live;

#[derive(Serialize)]
struct PromptContext {
    task: String,
}

#[async_trait::async_trait]
impl PromptService for Live {
    async fn get(&self, request: &ChatRequest) -> Result<String> {
<<<<<<< HEAD
        if let Some(content) = &request.content {
            let template = include_str!("../prompts/coding/user_task.md");

            let mut hb = Handlebars::new();
            hb.set_strict_mode(true);
            hb.register_escape_fn(|str| str.to_string());

            let ctx = PromptContext { task: content.to_string() };

            Ok(hb
                .render_template(template, &ctx)
                .with_context(|| "Failed to render user task template")?)
        } else {
            return Err(anyhow::anyhow!("no task found in request."));
        }
=======
        let ctx = PromptContext { task: request.content.to_string() };
        let prompt = Prompt::new(include_str!("../prompts/coding/user_task.md"));
        Ok(prompt
            .render(&ctx)
            .with_context(|| "Failed to render user task template")?)
>>>>>>> 3c3c962d
    }
}

#[cfg(test)]
pub mod tests {

    use super::*;

    #[tokio::test]
    async fn test_render_user_prompt() {
        let request = ChatRequest::new(forge_domain::ModelId::new("gpt-3.5-turbo"))
            .content("read this file content from @foo.txt and @bar.txt");
        let rendered_prompt = Service::user_prompt_service().get(&request).await.unwrap();
        insta::assert_snapshot!(rendered_prompt);
    }

    #[tokio::test]
    async fn test_raise_error_when_content_is_none() {
        let request = ChatRequest::new(forge_domain::ModelId::new("gpt-3.5-turbo"));
        let result = Service::user_prompt_service().get(&request).await;
        assert!(result.is_err());
        assert_eq!(result.unwrap_err().to_string(), "no task found in request.");
    }
}<|MERGE_RESOLUTION|>--- conflicted
+++ resolved
@@ -21,29 +21,15 @@
 #[async_trait::async_trait]
 impl PromptService for Live {
     async fn get(&self, request: &ChatRequest) -> Result<String> {
-<<<<<<< HEAD
         if let Some(content) = &request.content {
-            let template = include_str!("../prompts/coding/user_task.md");
-
-            let mut hb = Handlebars::new();
-            hb.set_strict_mode(true);
-            hb.register_escape_fn(|str| str.to_string());
-
             let ctx = PromptContext { task: content.to_string() };
-
-            Ok(hb
-                .render_template(template, &ctx)
+            let prompt = Prompt::new(include_str!("../prompts/coding/user_task.md"));
+            Ok(prompt
+                .render(&ctx)
                 .with_context(|| "Failed to render user task template")?)
         } else {
             return Err(anyhow::anyhow!("no task found in request."));
         }
-=======
-        let ctx = PromptContext { task: request.content.to_string() };
-        let prompt = Prompt::new(include_str!("../prompts/coding/user_task.md"));
-        Ok(prompt
-            .render(&ctx)
-            .with_context(|| "Failed to render user task template")?)
->>>>>>> 3c3c962d
     }
 }
 
