--- conflicted
+++ resolved
@@ -1,10 +1,5 @@
-<<<<<<< HEAD
-mod context;
+mod repo;
 mod ide;
-mod log;
-=======
->>>>>>> 07a43fd4
-mod repo;
 mod schema;
 mod service;
 mod sqlite;
