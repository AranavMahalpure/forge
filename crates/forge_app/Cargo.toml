[package]
name = "forge_app"
version = "0.1.0"
edition = "2021"

[dependencies]
diesel = { version = "2.1.0", features = ["sqlite", "r2d2", "chrono", "uuid"] }
uuid = { version = "1.0", features = ["v4", "serde"] }
chrono = { version = "0.4", features = ["serde"] }
diesel_migrations = "2.1.0"
axum = { version = "^0.8.0", features = ["macros"] }
tower-http = { version = "0.6", features = ["cors"] }
tokio = { version = "1", features = ["full", "test-util"] }
derive_more = { version = "1.0.0", features = ["full"] }
clap = { version = "4.5.23", features = ["derive"] }
tracing = "0.1.41"
tracing-subscriber = { version = "0.3", features = ["env-filter"] }
async-trait = "0.1.83"
forge_tool = { path = "../forge_tool" }
forge_provider = { path = "../forge_provider" }
forge_walker = { path = "../forge_walker" }
forge_prompt = { path = "../forge_prompt" }
serde = { version = "1.0", features = ["derive"] }
serde_json = "1.0.133"
derive_setters = "0.1.6"
dotenv = "0.15.0"
tokio-stream = "0.1.17"
pulldown-cmark = { version = "0.12.0" }
handlebars = "6.2.0"
r2d2 = "0.8.10"
forge_domain = { path = "../forge_domain" }
dirs = "6.0.0"
<<<<<<< HEAD
anyhow = "1.0"
=======
schemars = "0.8.21"
>>>>>>> 095a922e

[dev-dependencies]
insta = "1.41.1"
pretty_assertions = "1.4.1"
tempfile = "3.10.1"<|MERGE_RESOLUTION|>--- conflicted
+++ resolved
@@ -30,11 +30,8 @@
 r2d2 = "0.8.10"
 forge_domain = { path = "../forge_domain" }
 dirs = "6.0.0"
-<<<<<<< HEAD
 anyhow = "1.0"
-=======
 schemars = "0.8.21"
->>>>>>> 095a922e
 
 [dev-dependencies]
 insta = "1.41.1"
