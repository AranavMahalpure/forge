--- conflicted
+++ resolved
@@ -317,13 +317,8 @@
         let request_0 = ChatRequest::default().message("Hello");
         let request_1 = ChatRequest::default().message("World");
 
-<<<<<<< HEAD
-        let (app, _) = app.update(Action::UserMessage(request_0)).unwrap();
-        let (app, _) = app.update(Action::UserMessage(request_1)).unwrap();
-=======
         let (app, _) = app.update(request_0).unwrap();
         let (app, _) = app.update(request_1).unwrap();
->>>>>>> cacc2c9b
 
         assert_eq!(app.user_objective, Some(MessageTemplate::task("Hello")));
     }
@@ -402,108 +397,6 @@
             "An error occurred while processing the tool, test_tool"
         );
 
-<<<<<<< HEAD
-        assert_ne!(
-            app.user_objective,
-            Some(MessageTemplate::task("World".to_string()))
-        );
-
-        assert_eq!(app.context.messages.len(), 2);
-        assert_eq!(app.context.messages[0].content(), "Hello");
-        assert_eq!(app.context.messages[1].content(), "World");
-    }
-    #[test]
-    fn test_should_not_set_user_objective_if_already_set() {
-        let app =
-            App::default().user_objective(MessageTemplate::task("Initial Objective".to_string()));
-        let request = ChatRequest::default().message("New Objective");
-
-        let (app, _) = app.update(Action::UserMessage(request)).unwrap();
-
-        assert_eq!(
-            app.user_objective,
-            Some(MessageTemplate::task("Initial Objective".to_string()))
-        );
-    }
-
-    #[test]
-    fn test_should_handle_file_read_response_with_multiple_files() {
-        let app = App::default().user_objective(MessageTemplate::new(
-            Tag { name: "test".to_string(), attributes: vec![] },
-            "Test message".to_string(),
-        ));
-
-        let files = vec![
-            FileResponse {
-                path: "file1.txt".to_string(),
-                content: "Content 1".to_string(),
-            },
-            FileResponse {
-                path: "file2.txt".to_string(),
-                content: "Content 2".to_string(),
-            },
-        ];
-
-        let action = Action::FileReadResponse(files.clone());
-        let (updated_app, command) = app.update(action).unwrap();
-
-        assert!(updated_app.context.messages[0]
-            .content()
-            .contains(&files[0].path));
-        assert!(updated_app.context.messages[0]
-            .content()
-            .contains(&files[0].content));
-        assert!(updated_app.context.messages[1]
-            .content()
-            .contains(&files[1].path));
-        assert!(updated_app.context.messages[1]
-            .content()
-            .contains(&files[1].content));
-
-        assert!(command.contains(&Command::AssistantMessage(updated_app.context.clone())));
-    }
-
-    #[test]
-    fn test_should_handle_assistant_response_with_no_tool_use() {
-        let app = App::default();
-
-        let response = Response {
-            message: Message::assistant("Assistant response"),
-            tool_use: vec![],
-            finish_reason: Some(FinishReason::EndTurn),
-        };
-
-        let action = Action::AssistantResponse(response);
-        let (app, command) = app.update(action).unwrap();
-
-        assert!(app.tool_use_part.is_empty());
-        assert!(command.contains(&Command::UserMessage(ChatResponse::Text(
-            "Assistant response".to_string()
-        ))));
-    }
-
-    #[test]
-    fn test_should_handle_tool_response_with_error() {
-        let app = App::default();
-
-        let tool_result = ToolResult {
-            tool_use_id: None,
-            tool_name: ToolName::from("test_tool"),
-            content: json!({"error": "Something went wrong"}),
-            is_error: true,
-        };
-        let action = Action::ToolResponse(tool_result.clone());
-
-        let (app, command) = app.update(action).unwrap();
-
-        assert_eq!(
-            app.context.messages[0].content(),
-            "An error occurred while processing the tool, test_tool"
-        );
-
-        assert!(command.contains(&Command::AssistantMessage(app.context.clone())));
-        assert!(command.contains(&Command::UserMessage(ChatResponse::ToolUseEnd(tool_result))));
-=======
         assert!(command.has(app.context.clone()));
         assert!(command.has(ChatResponse::ToolUseEnd(tool_result)));
     }
@@ -519,6 +412,5 @@
             let other: Self::Item = other.into();
             self.contains(&other)
         }
->>>>>>> cacc2c9b
     }
 }