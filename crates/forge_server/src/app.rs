--- conflicted
+++ resolved
@@ -177,15 +177,12 @@
     use super::*;
     use crate::template::Tag;
 
-<<<<<<< HEAD
-=======
     impl ChatRequest {
         fn new(content: impl ToString) -> ChatRequest {
             ChatRequest { content: content.to_string(), model: ModelId::default() }
         }
     }
 
->>>>>>> 56b877d9
     trait Has: Sized {
         type Item;
         fn has(&self, other: impl Into<Self::Item>) -> bool;
@@ -203,13 +200,9 @@
     fn test_user_message_action() {
         let app = App::default();
 
-<<<<<<< HEAD
-        let chat_request = ChatRequest::default().content("Hello, world!");
+        let chat_request = ChatRequest::new("Hello, world!");
         let chat_context = Arc::new(RwLock::new(Request::default()));
         let (_app, command) = app.run(chat_context.clone(), chat_request.clone()).unwrap();
-=======
-        let chat_request = ChatRequest::new("Hello, world!");
->>>>>>> 56b877d9
 
         let ctx_reader = chat_context.read().unwrap();
         assert_eq!(ctx_reader.model, ModelId::default());
@@ -525,33 +518,9 @@
     }
 
     #[test]
-<<<<<<< HEAD
-    fn test_chat_context() {
-        let app = App::default();
-
-        // request 1 executed against chat context.
-        let chat_request_1 = ChatRequest::default().content("Count - 1");
-        let chat_context = Arc::new(RwLock::new(Request::default()));
-        let (_app, _) = app
-            .run(chat_context.clone(), chat_request_1.clone())
-            .unwrap();
-
-        // request 2 executed against the same chat context.
-        let app = App::default();
-        let chat_request_2 = ChatRequest::default().content("Count - 1");
-        let (_, _) = app
-            .run(chat_context.clone(), chat_request_2.clone())
-            .unwrap();
-
-        let ctx_reader = chat_context.read().unwrap();
-
-        assert_eq!(ctx_reader.model, ModelId::default());
-        assert_eq!(ctx_reader.messages.len(), 2);
-=======
     fn test_context_initial_message() {
         let app = App::default();
 
         assert_eq!(app.request.messages.len(), 0);
->>>>>>> 56b877d9
     }
 }