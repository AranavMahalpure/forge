use std::collections::{BTreeSet, HashMap};
use std::fmt::Display;

use inflector::Inflector;
use schemars::schema::RootSchema;
use schemars::{schema_for, JsonSchema};
use serde::{Deserialize, Serialize};
<<<<<<< HEAD
use serde_json::{json, Value};
=======
use serde_json::Value;
use tracing::info;
>>>>>>> b54e2223

use crate::fs::*;
use crate::outline::Outline;
use crate::shell::Shell;
use crate::think::Think;
use crate::{Description, Service, ToolCallService};

struct JsonTool<T> {
    tool: T,
    name: String,
}

impl<T> JsonTool<T> {
    fn new(tool: T, name: impl ToString) -> Self {
        Self { tool, name: name.to_string() }
    }
}

#[derive(Serialize, Deserialize, Debug, PartialEq, JsonSchema)]
#[serde(rename_all = "lowercase")]
pub struct ToolResult<In, Out> {
    #[serde(rename = "@type")]
    pub r#type: String,
    #[serde(rename = "@status")]
    pub status: Status,
    #[serde(flatten)]
    pub input: In,
    #[serde(flatten)]
    pub output: Out,
}

#[derive(Serialize, Deserialize, Debug, PartialEq, JsonSchema)]
pub enum Status {
    #[serde(rename = "success")]
    Success,
    #[serde(rename = "error")]
    Error,
}

#[async_trait::async_trait]
impl<T: ToolCallService + Sync> ToolCallService for JsonTool<T>
where
    T::Input: serde::de::DeserializeOwned + JsonSchema + Serialize,
    T::Output: serde::Serialize + JsonSchema,
{
    type Input = Value;
    type Output = String;

    async fn call(&self, input: Self::Input) -> Result<Self::Output, String> {
        let input: T::Input = serde_json::from_value(input).map_err(|e| e.to_string())?;
        let output: Result<T::Output, String> = self.tool.call(input.clone()).await;

        let status = if output.is_ok() {
            Status::Success
        } else {
            Status::Error
        };

        match output {
            Ok(output) => {
                let tool_result = ToolResult::<T::Input, T::Output> {
                    r#type: self.name.clone(),
                    status,
                    input,
                    output,
                };
                // convert the output to XML.
                let mut buffer = Vec::new();
                let mut writer = quick_xml::Writer::new_with_indent(&mut buffer, b' ', 4);
                writer
                    .write_serializable("tool_result", &tool_result)
                    .map_err(|e| e.to_string())?;
                let xml_str = std::str::from_utf8(&buffer).unwrap();
                Ok(xml_str.to_string())
            }
            Err(e) => {
                let tool_result = ToolResult::<T::Input, Value> {
                    r#type: self.name.clone(),
                    status,
                    input,
                    output: json!({ "message": e }),
                };
                // convert the output to XML.
                let mut buffer = Vec::new();
                let mut writer = quick_xml::Writer::new_with_indent(&mut buffer, b' ', 4);
                writer
                    .write_serializable("tool_result", &tool_result)
                    .map_err(|e| e.to_string())?;
                let xml_str = std::str::from_utf8(&buffer).unwrap();
                Ok(xml_str.to_string())
            }
        }
    }
}

#[async_trait::async_trait]
pub trait ToolService: Send + Sync {
    async fn call(&self, name: &ToolName, input: Value) -> Result<String, String>;
    fn list(&self) -> Vec<ToolDefinition>;
    fn usage_prompt(&self) -> String;
}

struct Live {
    tools: HashMap<ToolName, Tool>,
}

///
/// Refer to the specification over here:
/// https://glama.ai/blog/2024-11-25-model-context-protocol-quickstart#server
#[derive(Debug, Clone, Serialize, Deserialize, PartialEq)]
pub struct ToolDefinition {
    pub name: ToolName,
    pub description: String,
    pub input_schema: RootSchema,
    pub output_schema: Option<RootSchema>,
}

#[derive(Debug)]
pub struct UsagePrompt {
    tool_name: String,
    input_parameters: Vec<UsageParameterPrompt>,
    description: String,
}

impl Display for UsagePrompt {
    fn fmt(&self, f: &mut std::fmt::Formatter<'_>) -> std::fmt::Result {
        f.write_str(&self.tool_name)?;
        f.write_str("\n")?;
        f.write_str(&self.description)?;

        f.write_str("\n\nUsage:\n")?;
        f.write_str("<")?;
        f.write_str(&self.tool_name)?;
        f.write_str(">")?;

        for parameter in self.input_parameters.iter() {
            f.write_str("\n")?;
            parameter.fmt(f)?;
        }

        f.write_str("\n")?;
        f.write_str("</")?;
        f.write_str(&self.tool_name)?;
        f.write_str(">\n")?;

        Ok(())
    }
}

#[derive(Debug)]
pub struct UsageParameterPrompt {
    pub parameter_name: String,
    pub parameter_type: String,
}

impl Display for UsageParameterPrompt {
    fn fmt(&self, f: &mut std::fmt::Formatter<'_>) -> std::fmt::Result {
        f.write_str("<")?;
        f.write_str(&self.parameter_name)?;
        f.write_str(">")?;
        f.write_str(&self.parameter_type)?;
        f.write_str("</")?;
        f.write_str(&self.parameter_name)?;
        f.write_str(">")?;

        Ok(())
    }
}

impl ToolDefinition {
    pub fn usage_prompt(&self) -> UsagePrompt {
        let input_parameters = self
            .input_schema
            .schema
            .object
            .clone()
            .map(|object| {
                object
                    .properties
                    .keys()
                    .map(|name| UsageParameterPrompt {
                        parameter_name: name.trim_start_matches('@').to_string(),
                        parameter_type: "...".to_string(),
                    })
                    .collect::<Vec<_>>()
            })
            .unwrap_or_default();

        UsagePrompt {
            tool_name: self.name.clone().into_string(),
            input_parameters,
            description: self.description.to_string(),
        }
    }
}

#[derive(Debug, Clone, PartialEq, Eq, Hash, Serialize, Deserialize)]
#[serde(transparent)]
pub struct ToolName(String);

impl ToolName {
    pub fn new(value: impl ToString) -> Self {
        ToolName(value.to_string())
    }
}

impl ToolName {
    pub fn into_string(self) -> String {
        self.0
    }

    pub fn as_str(&self) -> &str {
        &self.0
    }
}

impl Live {
    fn new() -> Self {
        let tools: HashMap<ToolName, Tool> = [
            Tool::new(FSRead),
            Tool::new(FSWrite),
            Tool::new(FSList),
            Tool::new(FSSearch),
            Tool::new(FSFileInfo),
            Tool::new(FSReplace),
            Tool::new(Outline),
            Tool::new(Shell::default()),
            // TODO: uncomment them later on, as of now we only need the above tools.
            Tool::new(Think::default()),
            // importer::import(AskFollowUpQuestion),
        ]
        .into_iter()
        .map(|tool| (tool.name.clone(), tool))
        .collect::<HashMap<_, _>>();

        Self { tools }
    }
}

#[async_trait::async_trait]
impl ToolService for Live {
<<<<<<< HEAD
    async fn call(&self, name: &ToolName, input: Value) -> Result<String, String> {
=======
    async fn call(&self, name: &ToolName, input: Value) -> Result<Value, String> {
        info!("Calling tool: {}", name.as_str());
>>>>>>> b54e2223
        let output = match self.tools.get(name) {
            Some(tool) => tool.executable.call(input).await,
            None => Err(format!("No such tool found: {}", name.as_str())),
        };

        output
    }

    fn list(&self) -> Vec<ToolDefinition> {
        self.tools
            .values()
            .map(|tool| tool.definition.clone())
            .collect()
    }

    fn usage_prompt(&self) -> String {
        let mut tools: Vec<_> = self.tools.values().collect();
        tools.sort_by(|a, b| a.definition.name.as_str().cmp(b.definition.name.as_str()));

        tools
            .iter()
            .enumerate()
            .fold("".to_string(), |mut acc, (i, tool)| {
                acc.push('\n');
                acc.push_str((i + 1).to_string().as_str());
                acc.push_str(". ");
                acc.push_str(tool.definition.usage_prompt().to_string().as_str());
                acc
            })
    }
}

struct Tool {
    name: ToolName,
    executable: Box<dyn ToolCallService<Input = Value, Output = String> + Send + Sync + 'static>,
    definition: ToolDefinition,
}

impl Tool {
    fn new<T>(tool: T) -> Tool
    where
        T: ToolCallService + Description + Send + Sync + 'static,
        T::Input: serde::de::DeserializeOwned + JsonSchema + Serialize,
        T::Output: serde::Serialize + JsonSchema,
    {
        let name = std::any::type_name::<T>()
            .split("::")
            .last()
            .unwrap()
            .to_snake_case();
        let executable = Box::new(JsonTool::new(tool, name.clone()));

        let input: RootSchema = schema_for!(T::Input);
        let output: RootSchema = schema_for!(T::Output);
        let mut description = T::description().to_string();

        description.push_str("\n\nParameters:");

        let required = input
            .schema
            .clone()
            .object
            .iter()
            .flat_map(|object| {
                object
                    .required
                    .clone()
                    .into_iter()
                    .map(|name| name.trim_start_matches('@').to_string())
            })
            .collect::<BTreeSet<_>>();
        for (name, desc) in input
            .schema
            .object
            .clone()
            .into_iter()
            .flat_map(|object| object.properties.into_iter())
            .flat_map(|(name, props)| {
                props
                    .into_object()
                    .metadata
                    .into_iter()
                    .map(move |meta| (name.trim_start_matches('@').to_string(), meta))
            })
            .flat_map(|(name, meta)| {
                meta.description
                    .into_iter()
                    .map(move |desc| (name.clone(), desc))
            })
        {
            description.push_str("\n- ");
            description.push_str(&name);

            if required.contains(&name) {
                description.push_str(" (required)");
            }

            description.push_str(": ");
            description.push_str(&desc);
        }

        let tool = ToolDefinition {
            name: ToolName(name.clone()),
            description,
            input_schema: input,
            output_schema: Some(output),
        };

        Tool { executable, definition: tool, name: ToolName(name) }
    }
}

impl Service {
    pub fn live() -> impl ToolService {
        Live::new()
    }
}

#[cfg(test)]
mod test {

    use insta::assert_snapshot;

    use super::*;
    use crate::fs::{FSFileInfo, FSSearch};

    #[test]
    fn test_id() {
        assert!(Tool::new(FSRead).name.into_string().ends_with("fs_read"));
        assert!(Tool::new(FSSearch)
            .name
            .into_string()
            .ends_with("fs_search"));
        assert!(Tool::new(FSList).name.into_string().ends_with("fs_list"));
        assert!(Tool::new(FSFileInfo)
            .name
            .into_string()
            .ends_with("file_info"));
    }

    #[test]
    fn test_usage_prompt() {
        let docs = Live::new().usage_prompt();
        assert_snapshot!(docs);
    }

    #[tokio::test]
    async fn test_fs_list_success() {
        let tool = Tool::new(FSList);
        let input =
            serde_json::to_value(&FSListInput { path: ".".to_string(), recursive: Some(false) })
                .unwrap();
        let result = tool.executable.call(input).await.unwrap();
        insta::assert_snapshot!(result);
    }

    #[tokio::test]
    async fn test_fs_list_fail() {
        let tool = Tool::new(FSList);
        let input = serde_json::to_value(&FSListInput {
            path: "incorrect_dir".to_string(),
            recursive: Some(false),
        })
        .unwrap();
        let result = tool.executable.call(input).await.unwrap();
        insta::assert_snapshot!(result);
    }
}<|MERGE_RESOLUTION|>--- conflicted
+++ resolved
@@ -5,12 +5,8 @@
 use schemars::schema::RootSchema;
 use schemars::{schema_for, JsonSchema};
 use serde::{Deserialize, Serialize};
-<<<<<<< HEAD
 use serde_json::{json, Value};
-=======
-use serde_json::Value;
 use tracing::info;
->>>>>>> b54e2223
 
 use crate::fs::*;
 use crate::outline::Outline;
@@ -252,12 +248,8 @@
 
 #[async_trait::async_trait]
 impl ToolService for Live {
-<<<<<<< HEAD
     async fn call(&self, name: &ToolName, input: Value) -> Result<String, String> {
-=======
-    async fn call(&self, name: &ToolName, input: Value) -> Result<Value, String> {
         info!("Calling tool: {}", name.as_str());
->>>>>>> b54e2223
         let output = match self.tools.get(name) {
             Some(tool) => tool.executable.call(input).await,
             None => Err(format!("No such tool found: {}", name.as_str())),
