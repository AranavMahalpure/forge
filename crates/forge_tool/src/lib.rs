--- conflicted
+++ resolved
@@ -11,16 +11,8 @@
 mod think;
 mod utils;
 
-<<<<<<< HEAD
-use std::sync::Arc;
-
-use approve::Approve;
-use fetch::Fetch;
-use forge_domain::{EmbeddingsRepository, Tool};
-=======
 use fetch::Fetch;
 use forge_domain::{Environment, Tool};
->>>>>>> 3b66d5fd
 use fs::*;
 use learning::Learning;
 use outline::Outline;
@@ -28,11 +20,7 @@
 use shell::Shell;
 use think::Think;
 
-<<<<<<< HEAD
-pub fn tools(embedding_repository: Arc<dyn EmbeddingsRepository>) -> Vec<Tool> {
-=======
 pub fn tools(env: &Environment) -> Vec<Tool> {
->>>>>>> 3b66d5fd
     vec![
         // Approve.into(),
         FSRead.into(),
@@ -55,11 +43,7 @@
 
 #[cfg(test)]
 mod tests {
-<<<<<<< HEAD
-    use learning::tests::MockEmbeddingsRepository;
-=======
     use std::path::PathBuf;
->>>>>>> 3b66d5fd
 
     use super::*;
 
@@ -88,12 +72,8 @@
         println!("\nTool description lengths:");
 
         let mut any_exceeded = false;
-<<<<<<< HEAD
-        for tool in tools(Arc::new(MockEmbeddingsRepository::default())) {
-=======
         let env = test_env();
         for tool in tools(&env) {
->>>>>>> 3b66d5fd
             let desc_len = tool.definition.description.len();
             println!(
                 "{:?}: {} chars {}",
