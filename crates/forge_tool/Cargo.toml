--- conflicted
+++ resolved
@@ -34,13 +34,10 @@
 forge_domain = { path = "../forge_domain" }
 tempfile = "3.8.1"
 streaming-iterator = "0.1.9"
-<<<<<<< HEAD
+inquire = "0.7.0"
 uuid = { version = "1.6", features = ["v4"] }
 fs2 = "0.4"
 dirs = "5.0"
-=======
-inquire = "0.7.0"
->>>>>>> bc225622
 
 [dev-dependencies]
 insta = "1.34.0"
